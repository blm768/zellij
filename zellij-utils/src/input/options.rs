//! Handles cli and configuration options
use crate::cli::Command;
use serde::{Deserialize, Serialize};
use std::path::PathBuf;
use std::str::FromStr;
use structopt::StructOpt;
use zellij_tile::data::InputMode;

#[derive(Copy, Clone, Debug, PartialEq, Deserialize, Serialize)]
pub enum OnForceClose {
    #[serde(alias = "quit")]
    Quit,
    #[serde(alias = "detach")]
    Detach,
}

impl Default for OnForceClose {
    fn default() -> Self {
        Self::Detach
    }
}

impl FromStr for OnForceClose {
    type Err = Box<dyn std::error::Error>;

    fn from_str(s: &str) -> Result<Self, Self::Err> {
        match s {
            "quit" => Ok(Self::Quit),
            "detach" => Ok(Self::Detach),
            e => Err(e.to_string().into()),
        }
    }
}

#[derive(Clone, Default, Debug, PartialEq, Deserialize, Serialize, StructOpt)]
/// Options that can be set either through the config file,
/// or cli flags - cli flags should take precedence over the config file
pub struct Options {
    /// Allow plugins to use a more simplified layout
    /// that is compatible with more fonts
    #[structopt(long)]
    #[serde(default)]
    pub simplified_ui: bool,
    /// Set the default theme
    #[structopt(long)]
    pub theme: Option<String>,
    /// Set the default mode
    #[structopt(long)]
    pub default_mode: Option<InputMode>,
    /// Set the default shell
    #[structopt(long, parse(from_os_str))]
    pub default_shell: Option<PathBuf>,
    /// Set the layout_dir, defaults to
    /// subdirectory of config dir
    #[structopt(long, parse(from_os_str))]
    pub layout_dir: Option<PathBuf>,
    #[structopt(long)]
    #[serde(default)]
    /// Disable handling of mouse events
    pub disable_mouse_mode: bool,
<<<<<<< HEAD
    #[structopt(long)]
    #[serde(default)]
    pub no_pane_frames: bool,
=======
    /// Set behaviour on force close (quit or detach)
    #[structopt(long)]
    pub on_force_close: Option<OnForceClose>,
>>>>>>> 426cee72
}

impl Options {
    pub fn from_yaml(from_yaml: Option<Options>) -> Options {
        if let Some(opts) = from_yaml {
            opts
        } else {
            Options::default()
        }
    }

    /// Merges two [`Options`] structs, a `Some` in `other`
    /// will supercede a `Some` in `self`
    // TODO: Maybe a good candidate for a macro?
    pub fn merge(&self, other: Options) -> Options {
        let merge_bool = |opt_other, opt_self| if opt_other { true } else { opt_self };

<<<<<<< HEAD
        let no_pane_frames = if other.no_pane_frames {
            true
        } else {
            self.no_pane_frames
        };

        let default_mode = match other.default_mode {
            None => self.default_mode,
            other => other,
        };
=======
        let simplified_ui = merge_bool(other.simplified_ui, self.simplified_ui);
        let disable_mouse_mode = merge_bool(other.disable_mouse_mode, self.disable_mouse_mode);
>>>>>>> 426cee72

        let default_mode = other.default_mode.or(self.default_mode);
        let default_shell = other.default_shell.or_else(|| self.default_shell.clone());
        let layout_dir = other.layout_dir.or_else(|| self.layout_dir.clone());
        let theme = other.theme.or_else(|| self.theme.clone());
        let on_force_close = other.on_force_close.or(self.on_force_close);

        Options {
            simplified_ui,
            theme,
            default_mode,
            default_shell,
            layout_dir,
            disable_mouse_mode,
<<<<<<< HEAD
            no_pane_frames,
=======
            on_force_close,
>>>>>>> 426cee72
        }
    }

    pub fn from_cli(&self, other: Option<Command>) -> Options {
        if let Some(Command::Options(options)) = other {
            Options::merge(self, options)
        } else {
            self.to_owned()
        }
    }
}<|MERGE_RESOLUTION|>--- conflicted
+++ resolved
@@ -58,15 +58,12 @@
     #[serde(default)]
     /// Disable handling of mouse events
     pub disable_mouse_mode: bool,
-<<<<<<< HEAD
     #[structopt(long)]
     #[serde(default)]
     pub no_pane_frames: bool,
-=======
     /// Set behaviour on force close (quit or detach)
     #[structopt(long)]
     pub on_force_close: Option<OnForceClose>,
->>>>>>> 426cee72
 }
 
 impl Options {
@@ -84,21 +81,9 @@
     pub fn merge(&self, other: Options) -> Options {
         let merge_bool = |opt_other, opt_self| if opt_other { true } else { opt_self };
 
-<<<<<<< HEAD
-        let no_pane_frames = if other.no_pane_frames {
-            true
-        } else {
-            self.no_pane_frames
-        };
-
-        let default_mode = match other.default_mode {
-            None => self.default_mode,
-            other => other,
-        };
-=======
         let simplified_ui = merge_bool(other.simplified_ui, self.simplified_ui);
         let disable_mouse_mode = merge_bool(other.disable_mouse_mode, self.disable_mouse_mode);
->>>>>>> 426cee72
+        let no_pane_frames = merge_bool(other.no_pane_frames, self.no_pane_frames);
 
         let default_mode = other.default_mode.or(self.default_mode);
         let default_shell = other.default_shell.or_else(|| self.default_shell.clone());
@@ -113,11 +98,8 @@
             default_shell,
             layout_dir,
             disable_mouse_mode,
-<<<<<<< HEAD
             no_pane_frames,
-=======
             on_force_close,
->>>>>>> 426cee72
         }
     }
 
