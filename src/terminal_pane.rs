use ::std::fmt::{self, Display, Debug, Formatter};
use ::std::collections::VecDeque;
use ::std::os::unix::io::RawFd;
use ::nix::pty::Winsize;
use ::vte::Perform;

use crate::VteEvent;
use crate::boundaries::Rect;

const EMPTY_TERMINAL_CHARACTER: TerminalCharacter = TerminalCharacter {
    character: ' ',
    styles: CharacterStyles {
        foreground: Some(AnsiCode::Reset),
        background: Some(AnsiCode::Reset),
        strike: Some(AnsiCode::Reset),
        hidden: Some(AnsiCode::Reset),
        reverse: Some(AnsiCode::Reset),
        slow_blink: Some(AnsiCode::Reset),
        fast_blink: Some(AnsiCode::Reset),
        underline: Some(AnsiCode::Reset),
        bold: Some(AnsiCode::Reset),
        dim: Some(AnsiCode::Reset),
        italic: Some(AnsiCode::Reset),
    }
};

#[derive(Clone, Copy, Debug, PartialEq, Eq)]
pub enum AnsiCode {
    Reset,
    NamedColor(NamedColor),
    Code((Option<u16>, Option<u16>))
}

#[derive(Clone, Copy, Eq, PartialEq, Debug)]
pub enum NamedColor {
    Black,
    Red,
    Green,
    Yellow,
    Blue,
    Magenta,
    Cyan,
    White,
}

impl NamedColor {
    fn to_foreground_ansi_code(&self) -> String {
        match self {
            NamedColor::Black => format!("{}", 30),
            NamedColor::Red => format!("{}", 31),
            NamedColor::Green => format!("{}", 32),
            NamedColor::Yellow => format!("{}", 33),
            NamedColor::Blue => format!("{}", 34),
            NamedColor::Magenta => format!("{}", 35),
            NamedColor::Cyan => format!("{}", 36),
            NamedColor::White => format!("{}", 37),
        }
    }
    fn to_background_ansi_code(&self) -> String {
        match self {
            NamedColor::Black => format!("{}", 40),
            NamedColor::Red => format!("{}", 41),
            NamedColor::Green => format!("{}", 42),
            NamedColor::Yellow => format!("{}", 43),
            NamedColor::Blue => format!("{}", 44),
            NamedColor::Magenta => format!("{}", 45),
            NamedColor::Cyan => format!("{}", 46),
            NamedColor::White => format!("{}", 47),
        }
    }
}

#[derive(Clone, Copy, Debug)]
pub struct CharacterStyles {
    pub foreground: Option<AnsiCode>,
    pub background: Option<AnsiCode>,
    pub strike: Option<AnsiCode>,
    pub hidden: Option<AnsiCode>,
    pub reverse: Option<AnsiCode>,
    pub slow_blink: Option<AnsiCode>,
    pub fast_blink: Option<AnsiCode>,
    pub underline: Option<AnsiCode>,
    pub bold: Option<AnsiCode>,
    pub dim: Option<AnsiCode>,
    pub italic: Option<AnsiCode>,
}

impl CharacterStyles {
    pub fn new() -> Self {
        CharacterStyles {
            foreground: None,
            background: None,
            strike: None,
            hidden: None,
            reverse: None,
            slow_blink: None,
            fast_blink: None,
            underline: None,
            bold: None,
            dim: None,
            italic: None,
        }
    }
    pub fn foreground(mut self, foreground_code: Option<AnsiCode>) -> Self {
        self.foreground = foreground_code;
        self
    }
    pub fn background(mut self, background_code: Option<AnsiCode>) -> Self {
        self.background = background_code;
        self
    }
    pub fn bold(mut self, bold_code: Option<AnsiCode>) -> Self {
        self.bold = bold_code;
        self
    }
    pub fn dim(mut self, dim_code: Option<AnsiCode>) -> Self {
        self.dim = dim_code;
        self
    }
    pub fn italic(mut self, italic_code: Option<AnsiCode>) -> Self {
        self.italic = italic_code;
        self
    }
    pub fn underline(mut self, underline_code: Option<AnsiCode>) -> Self {
        self.underline = underline_code;
        self
    }
    pub fn blink_slow(mut self, slow_blink_code: Option<AnsiCode>) -> Self {
        self.slow_blink = slow_blink_code;
        self
    }
    pub fn blink_fast(mut self, fast_blink_code: Option<AnsiCode>) -> Self {
        self.fast_blink = fast_blink_code;
        self
    }
    pub fn reverse(mut self, reverse_code: Option<AnsiCode>) -> Self {
        self.reverse = reverse_code;
        self
    }
    pub fn hidden(mut self, hidden_code: Option<AnsiCode>) -> Self {
        self.hidden = hidden_code;
        self
    }
    pub fn strike(mut self, strike_code: Option<AnsiCode>) -> Self {
        self.strike = strike_code;
        self
    }
    pub fn clear(&mut self) {
        self.foreground = None;
        self.background = None;
        self.strike = None;
        self.hidden = None;
        self.reverse = None;
        self.slow_blink = None;
        self.fast_blink = None;
        self.underline = None;
        self.bold = None;
        self.dim = None;
        self.italic = None;
    }
    pub fn update_and_return_diff(&mut self, new_styles: &CharacterStyles) -> Option<CharacterStyles> {
        let mut diff: Option<CharacterStyles> = None;
        if self.foreground != new_styles.foreground {
            if let Some(new_diff) = diff.as_mut() {
                diff = Some(new_diff.foreground(new_styles.foreground));
                self.foreground = new_styles.foreground;
            } else {
                diff = Some(CharacterStyles::new().foreground(new_styles.foreground));
                self.foreground = new_styles.foreground;
            }
        }
        if self.background != new_styles.background {
            if let Some(new_diff) = diff.as_mut() {
                diff = Some(new_diff.background(new_styles.background));
                self.background = new_styles.background;
            } else {
                diff = Some(CharacterStyles::new().background(new_styles.background));
                self.background = new_styles.background;
            }
        }
        if self.strike != new_styles.strike {
            if let Some(new_diff) = diff.as_mut() {
                diff = Some(new_diff.strike(new_styles.strike));
                self.strike = new_styles.strike;
            } else {
                diff = Some(CharacterStyles::new().strike(new_styles.strike));
                self.strike = new_styles.strike;
            }
        }
        if self.hidden != new_styles.hidden {
            if let Some(new_diff) = diff.as_mut() {
                diff = Some(new_diff.hidden(new_styles.hidden));
                self.hidden = new_styles.hidden;
            } else {
                diff = Some(CharacterStyles::new().hidden(new_styles.hidden));
                self.hidden = new_styles.hidden;
            }
        }
        if self.reverse != new_styles.reverse {
            if let Some(new_diff) = diff.as_mut() {
                diff = Some(new_diff.reverse(new_styles.reverse));
                self.reverse= new_styles.reverse;
            } else {
                diff = Some(CharacterStyles::new().reverse(new_styles.reverse));
                self.reverse= new_styles.reverse;
            }
        }
        if self.slow_blink != new_styles.slow_blink {
            if let Some(new_diff) = diff.as_mut() {
                diff = Some(new_diff.blink_slow(new_styles.slow_blink));
                self.slow_blink = new_styles.slow_blink;
            } else {
                diff = Some(CharacterStyles::new().blink_slow(new_styles.slow_blink));
                self.slow_blink = new_styles.slow_blink;
            }
        }
        if self.fast_blink != new_styles.fast_blink {
            if let Some(new_diff) = diff.as_mut() {
                diff = Some(new_diff.blink_fast(new_styles.fast_blink));
                self.fast_blink = new_styles.fast_blink;
            } else {
                diff = Some(CharacterStyles::new().blink_fast(new_styles.fast_blink));
                self.fast_blink = new_styles.fast_blink;
            }
        }
        if self.underline != new_styles.underline {
            if let Some(new_diff) = diff.as_mut() {
                diff = Some(new_diff.underline(new_styles.underline));
                self.underline= new_styles.underline;
            } else {
                diff = Some(CharacterStyles::new().underline(new_styles.underline));
                self.underline= new_styles.underline;
            }
        }
        if self.bold != new_styles.bold {
            if let Some(new_diff) = diff.as_mut() {
                diff = Some(new_diff.bold(new_styles.bold));
                self.bold= new_styles.bold;
            } else {
                diff = Some(CharacterStyles::new().bold(new_styles.bold));
                self.bold= new_styles.bold;
            }
        }
        if self.dim != new_styles.dim {
            if let Some(new_diff) = diff.as_mut() {
                diff = Some(new_diff.dim(new_styles.dim));
                self.dim= new_styles.dim;
            } else {
                diff = Some(CharacterStyles::new().dim(new_styles.dim));
                self.dim= new_styles.dim;
            }
        }
        if self.italic != new_styles.italic {
            if let Some(new_diff) = diff.as_mut() {
                diff = Some(new_diff.italic(new_styles.italic));
                self.italic = new_styles.italic;
            } else {
                diff = Some(CharacterStyles::new().italic(new_styles.italic));
                self.italic = new_styles.italic;
            }
        }
        diff
    }
}

impl Display for CharacterStyles {
    fn fmt(&self, f: &mut Formatter<'_>) -> fmt::Result {
        if self.foreground == Some(AnsiCode::Reset) &&
            self.background == Some(AnsiCode::Reset) &&
            self.strike == Some(AnsiCode::Reset) &&
            self.hidden == Some(AnsiCode::Reset) &&
            self.reverse == Some(AnsiCode::Reset) &&
            self.fast_blink == Some(AnsiCode::Reset) &&
            self.slow_blink == Some(AnsiCode::Reset) &&
            self.underline == Some(AnsiCode::Reset) &&
            self.bold == Some(AnsiCode::Reset) &&
            self.dim == Some(AnsiCode::Reset) &&
            self.italic == Some(AnsiCode::Reset) {

            write!(f, "\u{1b}[m")?; // reset all
            return Ok(());
        }
        if let Some(ansi_code) = self.foreground {
            match ansi_code {
                AnsiCode::Code((param1, param2)) => {
                    match (param1, param2) {
                        (Some(param1), Some(param2)) => {
                            write!(f, "\u{1b}[38;{};{}m", param1, param2)?;
                        },
                        (Some(param1), None) => {
                            write!(f, "\u{1b}[38;{}m", param1)?;
                        },
                        (_, _) => {
                            // TODO: can this happen?
                        }
                    }
                },
                AnsiCode::Reset => {
                    write!(f, "\u{1b}[39m")?;
                },
                AnsiCode::NamedColor(named_color) => {
                    write!(f, "\u{1b}[{}m", named_color.to_foreground_ansi_code())?;
                }
            }
        };
        if let Some(ansi_code) = self.background {
            match ansi_code {
                AnsiCode::Code((param1, param2)) => {
                    match (param1, param2) {
                        (Some(param1), Some(param2)) => {
                            write!(f, "\u{1b}[48;{};{}m", param1, param2)?;
                        },
                        (Some(param1), None) => {
                            write!(f, "\u{1b}[48;{}m", param1)?;
                        },
                        (_, _) => {
                            // TODO: can this happen?
                        }
                    }
                },
                AnsiCode::Reset => {
                    write!(f, "\u{1b}[49m")?;
                }
                AnsiCode::NamedColor(named_color) => {
                    write!(f, "\u{1b}[{}m", named_color.to_background_ansi_code())?;
                }
            }
        }
        if let Some(ansi_code) = self.strike {
            match ansi_code {
                AnsiCode::Code((param1, param2)) => {
                    match (param1, param2) {
                        (Some(param1), Some(param2)) => {
                            write!(f, "\u{1b}[9;{};{}m", param1, param2)?;
                        },
                        (Some(param1), None) => {
                            write!(f, "\u{1b}[9;{}m", param1)?;
                        },
                        (_, _) => {
                            write!(f, "\u{1b}[9m")?;
                        }
                    }
                },
                AnsiCode::Reset => {
                    write!(f, "\u{1b}[29m")?;
                },
                _ => {}
            }
        }
        if let Some(ansi_code) = self.hidden {
            match ansi_code {
                AnsiCode::Code((param1, param2)) => {
                    match (param1, param2) {
                        (Some(param1), Some(param2)) => {
                            write!(f, "\u{1b}[8;{};{}m", param1, param2)?;
                        },
                        (Some(param1), None) => {
                            write!(f, "\u{1b}[8;{}m", param1)?;
                        },
                        (_, _) => {
                            write!(f, "\u{1b}[8m")?;
                        }
                    }
                },
                AnsiCode::Reset => {
                    write!(f, "\u{1b}[28m")?;
                },
                _ => {}
            }
        }
        if let Some(ansi_code) = self.reverse {
            match ansi_code {
                AnsiCode::Code((param1, param2)) => {
                    match (param1, param2) {
                        (Some(param1), Some(param2)) => {
                            write!(f, "\u{1b}[7;{};{}m", param1, param2)?;
                        },
                        (Some(param1), None) => {
                            write!(f, "\u{1b}[7;{}m", param1)?;
                        },
                        (_, _) => {
                            write!(f, "\u{1b}[7m")?;
                        }
                    }
                },
                AnsiCode::Reset => {
                    write!(f, "\u{1b}[27m")?;
                },
                _ => {}
            }
        }
        if let Some(ansi_code) = self.fast_blink {
            match ansi_code {
                AnsiCode::Code((param1, param2)) => {
                    match (param1, param2) {
                        (Some(param1), Some(param2)) => {
                            write!(f, "\u{1b}[6;{};{}m", param1, param2)?;
                        },
                        (Some(param1), None) => {
                            write!(f, "\u{1b}[6;{}m", param1)?;
                        },
                        (_, _) => {
                            write!(f, "\u{1b}[6m")?;
                        }
                    }
                },
                AnsiCode::Reset => {
                    write!(f, "\u{1b}[25m")?;
                },
                _ => {}
            }
        }
        if let Some(ansi_code) = self.slow_blink {
            match ansi_code {
                AnsiCode::Code((param1, param2)) => {
                    match (param1, param2) {
                        (Some(param1), Some(param2)) => {
                            write!(f, "\u{1b}[5;{};{}m", param1, param2)?;
                        },
                        (Some(param1), None) => {
                            write!(f, "\u{1b}[5;{}m", param1)?;
                        },
                        (_, _) => {
                            write!(f, "\u{1b}[5m")?;
                        }
                    }
                },
                AnsiCode::Reset => {
                    write!(f, "\u{1b}[25m")?;
                },
                _ => {}
            }
        }
        if let Some(ansi_code) = self.bold {
            match ansi_code {
                AnsiCode::Code((param1, param2)) => {
                    match (param1, param2) {
                        (Some(param1), Some(param2)) => {
                            write!(f, "\u{1b}[1;{};{}m", param1, param2)?;
                        },
                        (Some(param1), None) => {
                            write!(f, "\u{1b}[1;{}m", param1)?;
                        },
                        (_, _) => {
                            write!(f, "\u{1b}[1m")?;
                        }
                    }
                },
                AnsiCode::Reset => {
                    write!(f, "\u{1b}[22m\u{1b}[24m")?;
                    // character_ansi_codes.push_str(&format!("\u{1b}[22m"));
                    // TODO: this cancels bold + underline, if this behaviour is indeed correct, we
                    // need to properly handle it in the struct methods etc like dim
                },
                _ => {}
            }
        }
        // notice the order is important here, bold must be before underline
        // because the bold reset also resets underline, and would override it
        // otherwise
        if let Some(ansi_code) = self.underline {
            match ansi_code {
                AnsiCode::Code((param1, param2)) => {
                    match (param1, param2) {
                        (Some(param1), Some(param2)) => {
                            write!(f, "\u{1b}[4;{};{}m", param1, param2)?;
                        },
                        (Some(param1), None) => {
                            write!(f, "\u{1b}[4;{}m", param1)?;
                        },
                        (_, _) => {
                            write!(f, "\u{1b}[4m")?;
                        }
                    }
                },
                AnsiCode::Reset => {
                    write!(f, "\u{1b}[24m")?;
                },
                _ => {}
            }
        }
        if let Some(ansi_code) = self.dim {
            match ansi_code {
                AnsiCode::Code((param1, param2)) => {
                    match (param1, param2) {
                        (Some(param1), Some(param2)) => {
                            write!(f, "\u{1b}[2;{};{}m", param1, param2)?;
                        },
                        (Some(param1), None) => {
                            write!(f, "\u{1b}[2;{}m", param1)?;
                        },
                        (_, _) => {
                            write!(f, "\u{1b}[2m")?;
                        }
                    }
                },
                AnsiCode::Reset => {
                    if let Some(bold) = self.bold {
                        // we only reset dim if both dim and bold should be reset
                        match bold {
                            AnsiCode::Reset => {
                                write!(f, "\u{1b}[22m")?;
                            },
                            _ => {}
                        }
                    }
                },
                _ => {}
            }
        }
        if let Some(ansi_code) = self.italic {
            match ansi_code {
                AnsiCode::Code((param1, param2)) => {
                    match (param1, param2) {
                        (Some(param1), Some(param2)) => {
                            write!(f, "\u{1b}[3;{};{}m", param1, param2)?;
                        },
                        (Some(param1), None) => {
                            write!(f, "\u{1b}[3;{}m", param1)?;
                        },
                        (_, _) => {
                            write!(f, "\u{1b}[3m")?;
                        }
                    }
                },
                AnsiCode::Reset => {
                    write!(f, "\u{1b}[23m")?;
                },
                _ => {}
            }
        };
        Ok(())
    }
}

#[derive(Clone, Copy)]
pub struct TerminalCharacter {
    pub character: char,
    pub styles: CharacterStyles,
}

impl ::std::fmt::Debug for TerminalCharacter {
    fn fmt(&self, f: &mut Formatter<'_>) -> fmt::Result {
        write!(f, "{}", self.character)
    }
}

#[derive(Clone)]
pub struct CanonicalLine {
    pub wrapped_fragments: Vec<WrappedFragment>
}

impl CanonicalLine {
    pub fn new() -> Self {
        CanonicalLine {
            wrapped_fragments: vec![WrappedFragment::new()],
        }
    }
    pub fn add_new_wrap(&mut self, terminal_character: TerminalCharacter) {
        let mut new_fragment = WrappedFragment::new();
        new_fragment.add_character(terminal_character, 0);
        self.wrapped_fragments.push(new_fragment);
    }
    pub fn change_width(&mut self, new_width: usize) {
        let mut characters: Vec<TerminalCharacter> = self.wrapped_fragments
            .iter()
            .fold(Vec::with_capacity(self.wrapped_fragments.len()), |mut characters, wrapped_fragment| {
                characters.push(wrapped_fragment.characters.iter().copied());
                characters
            })
            .into_iter()
            .flatten()
            .collect();
        let mut wrapped_fragments = Vec::with_capacity(characters.len() / new_width);

        while characters.len() > 0 {
            if characters.len() > new_width {
                wrapped_fragments.push(WrappedFragment::from_vec(characters.drain(..new_width).collect()));
            } else {
                wrapped_fragments.push(WrappedFragment::from_vec(characters.drain(..).collect()));
            }
        }
        self.wrapped_fragments = wrapped_fragments;
    }
    pub fn clear_after(&mut self, fragment_index: usize, column_index: usize) {
        let fragment_to_clear = self.wrapped_fragments.get_mut(fragment_index).expect("fragment out of bounds");
        fragment_to_clear.clear_after_and_including(column_index);
        self.wrapped_fragments.truncate(fragment_index + 1);
    }
}

impl Debug for CanonicalLine {
    fn fmt(&self, f: &mut Formatter<'_>) -> fmt::Result {
        for wrapped_fragment in &self.wrapped_fragments {
            writeln!(f, "{:?}", wrapped_fragment)?;
        }
        Ok(())
    }
}

#[derive(Clone)]
pub struct WrappedFragment {
    pub characters: Vec<TerminalCharacter>
}

impl WrappedFragment {
    pub fn new() -> Self {
        WrappedFragment {
            characters: vec![]
        }
    }
    pub fn add_character(&mut self, terminal_character: TerminalCharacter, position_in_line: usize) {
        if position_in_line == self.characters.len() {
            self.characters.push(terminal_character);
        } else {
            // this is much more performant than remove/insert
            self.characters.push(terminal_character);
            self.characters.swap_remove(position_in_line);
        }
    }
    pub fn from_vec(characters: Vec<TerminalCharacter>) -> Self {
        WrappedFragment {
            characters
        }
    }
    pub fn clear_after_and_including(&mut self, character_index: usize) {
        self.characters.truncate(character_index);
    }
}

impl Debug for WrappedFragment {
    fn fmt(&self, f: &mut Formatter<'_>) -> fmt::Result {
        for character in &self.characters {
            write!(f, "{:?}", character)?;
        }
        Ok(())
    }
}

#[derive(Debug)]
pub struct CursorPosition {
    line_index: (usize, usize), // (canonical line index, fragment index in line)
    column_index: usize // 0 is the first character from the pane edge 
}

impl CursorPosition {
    pub fn new() -> Self {
        CursorPosition {
            line_index: (0, 0),
            column_index: 0
        }
    }
    pub fn move_forward (&mut self, count: usize) {
        // TODO: panic if out of bounds?
        self.column_index += count;
    }
    pub fn move_backwards(&mut self, count: usize) {
        self.column_index -= count;
    }
    pub fn move_to_next_linewrap(&mut self) {
        self.line_index.1 += 1;
    }
    pub fn move_to_next_canonical_line(&mut self) {
        self.line_index.0 += 1;
    }
    pub fn move_to_beginning_of_linewrap (&mut self) {
        self.column_index = 0;
    }
    pub fn move_to_beginning_of_canonical_line(&mut self) {
        self.column_index = 0;
        self.line_index.1 = 0;
    }
    pub fn move_up_by_canonical_lines(&mut self, count: usize) {
        let current_canonical_line_position = self.line_index.0;
        if count > current_canonical_line_position {
            self.line_index = (0, 0);
        } else {
            self.line_index = (current_canonical_line_position - count, 0);
        }
    }
    pub fn move_to_canonical_line(&mut self, index: usize) {
        self.line_index = (index, 0);
    }
    pub fn move_to_column(&mut self, col: usize) {
        self.column_index = col;
    }
    pub fn reset(&mut self) {
        self.column_index = 0;
        self.line_index = (0, 0);
    }
}

pub struct Scroll {
    pub canonical_lines: Vec<CanonicalLine>, // TODO: unpubify
    cursor_position: CursorPosition,
    total_columns: usize,
    lines_in_view: usize,
    viewport_bottom_offset: Option<usize>,
    scroll_region: Option<(usize, usize)> // start line, end line (if set, this is the area the will scroll)
}

impl Scroll {
    pub fn new (total_columns: usize, lines_in_view: usize) -> Self {
        let mut canonical_lines = vec![];
        canonical_lines.push(CanonicalLine::new());
        let cursor_position = CursorPosition::new();
        Scroll {
            canonical_lines: vec![CanonicalLine::new()], // The rest will be created by newlines explicitly
            total_columns,
            lines_in_view,
            cursor_position, 
            viewport_bottom_offset: None,
            scroll_region: None,
        }
    }
    pub fn as_character_lines(&self) -> Vec<Vec<TerminalCharacter>> {
        let mut lines: VecDeque<Vec<TerminalCharacter>> = VecDeque::new(); // TODO: with capacity lines_from_end?
        let mut canonical_lines = self.canonical_lines.iter().rev();
        let mut lines_to_skip = self.viewport_bottom_offset.unwrap_or(0);
        'gather_lines: loop {
            match canonical_lines.next() {
                Some(current_canonical_line) => {
                    for wrapped_fragment in current_canonical_line.wrapped_fragments.iter().rev() {
                        let mut line: Vec<TerminalCharacter> = wrapped_fragment.characters.iter().copied().collect();
                        if lines_to_skip > 0 {
                            lines_to_skip -= 1;
                        } else {
                            for _ in line.len()..self.total_columns {
                                // pad line if needed
                                line.push(EMPTY_TERMINAL_CHARACTER);
                            }
                            lines.push_front(line);
                        }
                        if lines.len() == self.lines_in_view {
                            break 'gather_lines;
                        }
                    }
                },
                None => break, // no more lines
            }
        }
        if lines.len() < self.lines_in_view {
            // pad lines in case we don't have enough scrollback to fill the view
            let mut empty_line = vec![];
            for _ in 0..self.total_columns {
                empty_line.push(EMPTY_TERMINAL_CHARACTER);
            }
            for _ in lines.len()..self.lines_in_view {
                // pad lines in case we didn't have enough
                lines.push_back(empty_line.clone());
            }
        }
        Vec::from(lines)
    }
    pub fn add_character(&mut self, terminal_character: TerminalCharacter) {
        let (canonical_line_position, wrapped_fragment_index_in_line) = self.cursor_position.line_index;
        let cursor_position_in_line = self.cursor_position.column_index;
        let current_line = self.canonical_lines.get_mut(canonical_line_position).expect("cursor out of bounds");
        let current_wrapped_fragment = current_line.wrapped_fragments.get_mut(wrapped_fragment_index_in_line).expect("cursor out of bounds");

        if cursor_position_in_line <= self.total_columns {
            current_wrapped_fragment.add_character(terminal_character, cursor_position_in_line);
            self.cursor_position.move_forward(1);
        } else {
            current_line.add_new_wrap(terminal_character);
            self.cursor_position.move_to_next_linewrap();
            self.cursor_position.move_to_beginning_of_linewrap();
        }
    }
    pub fn add_canonical_line(&mut self) {
        let current_canonical_line_index = self.cursor_position.line_index.0;
        if let Some((scroll_region_top, scroll_region_bottom)) = self.scroll_region {
            // the scroll region indices start at 1, so we need to adjust them
            let scroll_region_top_index = scroll_region_top - 1;
            let scroll_region_bottom_index = scroll_region_bottom - 1;
            if current_canonical_line_index == scroll_region_bottom_index { // end of scroll region
                // when we have a scroll region set and we're at its bottom
                // we need to delete its first line, thus shifting all lines in it upwards
                // then we add an empty line at its end which will be filled by the application
                // controlling the scroll region (presumably filled by whatever comes next in the
                // scroll buffer, but that's not something we control)
                self.canonical_lines.remove(scroll_region_top_index);
                self.canonical_lines.insert(scroll_region_bottom_index, CanonicalLine::new());
                return;
            }
        }
        if current_canonical_line_index == self.canonical_lines.len() - 1 {
            let new_canonical_line = CanonicalLine::new();
            self.canonical_lines.push(new_canonical_line);
            self.cursor_position.move_to_next_canonical_line();
            self.cursor_position.move_to_beginning_of_canonical_line();
        } else if current_canonical_line_index < self.canonical_lines.len() - 1 {
            self.cursor_position.move_to_next_canonical_line();
            self.cursor_position.move_to_beginning_of_canonical_line();
        } else {
            panic!("cursor out of bounds, cannot add_canonical_line");
        }
    }
    pub fn cursor_coordinates_on_screen(&self) -> (usize, usize) { // (x, y)
        let (canonical_line_cursor_position, line_wrap_cursor_position) = self.cursor_position.line_index;
        let x = self.cursor_position.column_index;
        let mut y = 0;
        let mut indices_and_canonical_lines = self.canonical_lines.iter().enumerate().rev();
        loop {
            match indices_and_canonical_lines.next() {
                Some((current_index, current_line)) => {
                    if current_index == canonical_line_cursor_position {
                        y += current_line.wrapped_fragments.len() - line_wrap_cursor_position;
                        break;
                    } else {
                        y += current_line.wrapped_fragments.len();
                    }

                },
                None => break,
            }
        }
        let total_lines = self.canonical_lines.iter().fold(0, |total_lines, current_line| total_lines + current_line.wrapped_fragments.len()); // TODO: is this performant enough? should it be cached or kept track of?
        let y = if total_lines < self.lines_in_view {
            total_lines - y
        } else {
            self.lines_in_view - y
        };
        (x, y)
    }
    pub fn move_cursor_forward(&mut self, count: usize) {
        let (current_canonical_line_index, current_line_wrap_position) = self.cursor_position.line_index;
        let current_cursor_column_position = self.cursor_position.column_index;
        let current_canonical_line = self.canonical_lines.get_mut(current_canonical_line_index).expect("cursor out of bounds");
        let current_fragment = current_canonical_line.wrapped_fragments.get_mut(current_line_wrap_position).expect("cursor out of bounds");
        let move_count = if current_cursor_column_position + count > self.total_columns {
            // move to last column in the current line wrap
            self.total_columns - current_cursor_column_position
        } else {
            count
        };
        for _ in current_fragment.characters.len()..current_cursor_column_position + move_count {
            current_fragment.characters.push(EMPTY_TERMINAL_CHARACTER);
        }
        self.cursor_position.move_forward(move_count);
    }
    pub fn move_cursor_back(&mut self, count: usize) {
        let current_cursor_column_position = self.cursor_position.column_index;
        if current_cursor_column_position < count {
            self.cursor_position.move_to_beginning_of_linewrap();
        } else {
            self.cursor_position.move_backwards(count);
        }
    }
    pub fn move_cursor_to_beginning_of_canonical_line(&mut self) {
        self.cursor_position.move_to_beginning_of_canonical_line();
    }
    pub fn move_cursor_backwards(&mut self, count: usize) {
        self.cursor_position.move_backwards(count);
    }
    pub fn move_cursor_up(&mut self, count: usize) {
        self.cursor_position.move_up_by_canonical_lines(count);
    }
    pub fn change_size(&mut self, columns: usize, lines: usize) {
        if self.scroll_region.is_none() {
            for canonical_line in self.canonical_lines.iter_mut() {
                canonical_line.change_width(columns);
            }
            let cursor_line = self.canonical_lines.get(self.cursor_position.line_index.0).expect("cursor out of bounds");
            if cursor_line.wrapped_fragments.len() < self.cursor_position.line_index.1 {
                self.cursor_position.line_index.1 = cursor_line.wrapped_fragments.len();
            }
        }
        self.lines_in_view = lines;
        self.total_columns = columns;
    }
    pub fn clear_canonical_line_right_of_cursor(&mut self) {
        let (current_canonical_line_index, current_line_wrap_position) = self.cursor_position.line_index;
        let current_cursor_column_position = self.cursor_position.column_index;
        let current_canonical_line = self.canonical_lines.get_mut(current_canonical_line_index).expect("cursor out of bounds");
        current_canonical_line.clear_after(current_line_wrap_position, current_cursor_column_position);
    }
    pub fn clear_all_after_cursor(&mut self) {
        let (current_canonical_line_index, current_line_wrap_position) = self.cursor_position.line_index;
        let current_cursor_column_position = self.cursor_position.column_index;
        let current_canonical_line = self.canonical_lines.get_mut(current_canonical_line_index).expect("cursor out of bounds");
        current_canonical_line.clear_after(current_line_wrap_position, current_cursor_column_position);
        self.canonical_lines.truncate(current_canonical_line_index + 1);
    }
    pub fn clear_all(&mut self) {
        self.canonical_lines.clear();
        self.canonical_lines.push(CanonicalLine::new());
        self.cursor_position.reset();
    }
    pub fn move_cursor_to(&mut self, line: usize, col: usize) {
        if self.canonical_lines.len() > line {
            self.cursor_position.move_to_canonical_line(line);
        } else {
            for _ in self.canonical_lines.len()..=line {
                self.canonical_lines.push(CanonicalLine::new());
            }
            self.cursor_position.move_to_canonical_line(line);
        }
        let (current_canonical_line_index, current_line_wrap_position) = self.cursor_position.line_index;
        let current_canonical_line = self.canonical_lines.get_mut(current_canonical_line_index).expect("cursor out of bounds");
        let current_fragment = current_canonical_line.wrapped_fragments.get_mut(current_line_wrap_position).expect("cursor out of bounds");
        for _ in current_fragment.characters.len()..col {
            current_fragment.characters.push(EMPTY_TERMINAL_CHARACTER);
        }
        self.cursor_position.move_to_column(col);
    }
    pub fn set_scroll_region(&mut self, top_line: usize, bottom_line: usize) {
        self.scroll_region = Some((top_line, bottom_line));
        // TODO: clear linewraps in scroll region?
    }
    pub fn clear_scroll_region(&mut self) {
        self.scroll_region = None;
    }
    pub fn delete_lines_in_scroll_region(&mut self, count: usize) {
        if let Some((scroll_region_top, scroll_region_bottom)) = self.scroll_region {
            // the scroll region indices start at 1, so we need to adjust them
            let scroll_region_top_index = scroll_region_top - 1;
            let scroll_region_bottom_index = scroll_region_bottom - 1;
            let current_canonical_line_index = self.cursor_position.line_index.0;
            if current_canonical_line_index >= scroll_region_top_index &&
                current_canonical_line_index <= scroll_region_bottom_index {
                // when deleting lines inside the scroll region, we must make sure it stays the
                // same size (and that other lines below it aren't shifted inside it)
                // so we delete the current line(s) and add an empty line at the end of the scroll
                // region
                for _ in 0..count {
                    self.canonical_lines.remove(current_canonical_line_index);
                    self.canonical_lines.insert(scroll_region_bottom_index, CanonicalLine::new());
                }
            }
        }
    }
    pub fn add_empty_lines_in_scroll_region(&mut self, count: usize) {
        if let Some((scroll_region_top, scroll_region_bottom)) = self.scroll_region {
            // the scroll region indices start at 1, so we need to adjust them
            let scroll_region_top_index = scroll_region_top - 1;
            let scroll_region_bottom_index = scroll_region_bottom - 1;
            let current_canonical_line_index = self.cursor_position.line_index.0;
            if current_canonical_line_index >= scroll_region_top_index &&
                current_canonical_line_index <= scroll_region_bottom_index {
                // when adding empty lines inside the scroll region, we must make sure it stays the
                // same size and that lines don't "leak" outside of it
                // so we add an empty line where the cursor currently is, and delete the last line
                // of the scroll region
                for _ in 0..count {
                    self.canonical_lines.remove(scroll_region_bottom_index);
                    self.canonical_lines.insert(current_canonical_line_index, CanonicalLine::new());
                }
            }
        }
    }
    pub fn move_viewport_up (&mut self, count: usize) {
        if let Some(current_offset) = self.viewport_bottom_offset.as_mut() {
            *current_offset += count;
        } else {
            self.viewport_bottom_offset = Some(count);
        }

    }
    pub fn move_viewport_down (&mut self, count: usize) {
        if let Some(current_offset) = self.viewport_bottom_offset.as_mut() {
            if *current_offset > count {
                *current_offset -= count;
            } else {
                self.viewport_bottom_offset = None;
            }
        }
    }
}

impl Debug for Scroll {
    fn fmt(&self, f: &mut Formatter<'_>) -> fmt::Result {
        for line in &self.canonical_lines {
            writeln!(f, "{:?}", line)?;
        }
        Ok(())
    }
}

pub struct TerminalOutput {
    pub pid: RawFd,
    pub scroll: Scroll,
    pub display_rows: u16,
    pub display_cols: u16,
    pub should_render: bool,
    pub scroll_up_count: Option<usize>,
    pub x_coords: u16,
    pub y_coords: u16,
    pending_foreground_code: Option<AnsiCode>,
    pending_background_code: Option<AnsiCode>,
    pending_bold_code: Option<AnsiCode>,
    pending_dim_code: Option<AnsiCode>,
    pending_italic_code: Option<AnsiCode>,
    pending_underline_code: Option<AnsiCode>,
    pending_slow_blink_code: Option<AnsiCode>,
    pending_fast_blink_code: Option<AnsiCode>,
    pending_reverse_code: Option<AnsiCode>,
    pending_hidden_code: Option<AnsiCode>,
    pending_strike_code: Option<AnsiCode>,
}

impl Rect for &mut TerminalOutput {
    fn x(&self) -> usize {
        self.x_coords as usize
    }
    fn y(&self) -> usize {
        self.y_coords as usize
    }
    fn rows(&self) -> usize {
        self.display_rows as usize
    }
    fn columns(&self) -> usize {
        self.display_cols as usize
    }
}

impl TerminalOutput {
    pub fn new (pid: RawFd, ws: Winsize, x_coords: u16, y_coords: u16) -> TerminalOutput {
        let scroll = Scroll::new(ws.ws_col as usize, ws.ws_row as usize);
        TerminalOutput {
            pid,
            scroll,
            display_rows: ws.ws_row,
            display_cols: ws.ws_col,
            should_render: true,
            scroll_up_count: None,
            pending_foreground_code: None,
            pending_background_code: None,
            pending_bold_code: None,
            pending_dim_code: None,
            pending_italic_code: None,
            pending_underline_code: None,
            pending_slow_blink_code: None,
            pending_fast_blink_code: None,
            pending_reverse_code: None,
            pending_hidden_code: None,
            pending_strike_code: None,
            x_coords,
            y_coords,
        }
    }
    pub fn handle_event(&mut self, event: VteEvent) {
        match event {
            VteEvent::Print(c) => {
                self.print(c);
                self.should_render = true;
            },
            VteEvent::Execute(byte) => {
                self.execute(byte);
            },
            VteEvent::Hook(params, intermediates, ignore, c) => {
                self.hook(&params, &intermediates, ignore, c);
            },
            VteEvent::Put(byte) => {
                self.put(byte);
            },
            VteEvent::Unhook => {
                self.unhook();
            },
            VteEvent::OscDispatch(params, bell_terminated) => {
                let params: Vec<&[u8]> = params.iter().map(|p| &p[..]).collect();
                self.osc_dispatch(&params[..], bell_terminated);
            },
            VteEvent::CsiDispatch(params, intermediates, ignore, c) => {
                self.csi_dispatch(&params, &intermediates, ignore, c);
            },
            VteEvent::EscDispatch(intermediates, ignore, byte) => {
                self.esc_dispatch(&intermediates, ignore, byte);
            }
        }
    }
    pub fn reduce_width_right(&mut self, count: u16) {
        self.x_coords += count;
        self.display_cols -= count;
        self.reflow_lines();
        self.should_render = true;
    }
    pub fn reduce_width_left(&mut self, count: u16) {
        self.display_cols -= count;
        self.reflow_lines();
        self.should_render = true;
    }
    pub fn increase_width_left(&mut self, count: u16) {
        self.x_coords -= count;
        self.display_cols += count;
        self.reflow_lines();
        self.should_render = true;
    }
    pub fn increase_width_right(&mut self, count: u16) {
        self.display_cols += count;
        self.reflow_lines();
        self.should_render = true;
    }
    pub fn reduce_height_down(&mut self, count: u16) {
        self.y_coords += count;
        self.display_rows -= count;
        self.reflow_lines();
        self.should_render = true;
    }
    pub fn increase_height_down(&mut self, count: u16) {
        self.display_rows += count;
        self.reflow_lines();
        self.should_render = true;
    }
    pub fn increase_height_up(&mut self, count: u16) {
        self.y_coords -= count;
        self.display_rows += count;
        self.reflow_lines();
        self.should_render = true;
    }
    pub fn reduce_height_up(&mut self, count: u16) {
        self.display_rows -= count;
        self.reflow_lines();
        self.should_render = true;
    }
    pub fn change_size(&mut self, ws: &Winsize) {
        self.display_cols = ws.ws_col;
        self.display_rows = ws.ws_row;
        self.reflow_lines();
        self.should_render = true;
    }
    fn reflow_lines (&mut self) {
        self.scroll.change_size(self.display_cols as usize, self.display_rows as usize);
    }
    pub fn buffer_as_vte_output(&mut self) -> Option<String> {
        if self.should_render {
            let mut vte_output = String::new();
            let buffer_lines = &self.read_buffer_as_lines();
            let display_cols = &self.display_cols;
            let mut character_styles = CharacterStyles::new();
            for (row, line) in buffer_lines.iter().enumerate() {
                vte_output = format!("{}\u{1b}[{};{}H\u{1b}[m", vte_output, self.y_coords as usize + row + 1, self.x_coords + 1); // goto row/col
                for (col, t_character) in line.iter().enumerate() {
                    if (col as u16) < *display_cols {
                        // in some cases (eg. while resizing) some characters will spill over
                        // before they are corrected by the shell (for the prompt) or by reflowing
                        // lines
                        if let Some(new_styles) = character_styles.update_and_return_diff(&t_character.styles) {
                            // the terminal keeps the previous styles as long as we're in the same
                            // line, so we only want to update the new styles here (this also
                            // includes resetting previous styles as needed)
                            vte_output = format!("{}{}", vte_output, new_styles);
                        }
                        vte_output.push(t_character.character);
                    }
                }
                character_styles.clear();
            }
            self.should_render = false;
            Some(vte_output)
        } else {
            None
        }
    }
    pub fn read_buffer_as_lines (&self) -> Vec<Vec<TerminalCharacter>> {
        self.scroll.as_character_lines()
    }
    pub fn cursor_coordinates (&self) -> (usize, usize) { // (x, y)
        self.scroll.cursor_coordinates_on_screen()
    }
    pub fn scroll_up(&mut self, count: usize) {
        self.scroll.move_viewport_up(count);
        self.should_render = true;
    }
    pub fn scroll_down(&mut self, count: usize) {
        self.scroll.move_viewport_down(count);
        self.should_render = true;
    }
    pub fn clear_scroll(&mut self) {
        if self.scroll_up_count.is_some() {
            self.should_render = true;
        }
        self.scroll_up_count = None;
    }
    fn add_newline (&mut self) {
        self.scroll.add_canonical_line(); // TODO: handle scroll region
        self.reset_all_ansi_codes();
        self.should_render = true;
    }
    fn move_to_beginning_of_line (&mut self) {
        self.scroll.move_cursor_to_beginning_of_canonical_line();
    }
    fn move_cursor_backwards(&mut self, count: usize) {
        self.scroll.move_cursor_backwards(count);
    }
    fn reset_all_ansi_codes(&mut self) {
        self.pending_foreground_code = None;
        self.pending_background_code = None;
        self.pending_bold_code = None;
        self.pending_dim_code = None;
        self.pending_italic_code = None;
        self.pending_underline_code = None;
        self.pending_slow_blink_code = None;
        self.pending_fast_blink_code = None;
        self.pending_reverse_code = None;
        self.pending_hidden_code = None;
        self.pending_strike_code = None;
    }
}

fn debug_log_to_file (message: String, pid: RawFd) {
    if pid == 0 {
        use std::fs::OpenOptions;
        use std::io::prelude::*;
        let mut file = OpenOptions::new().append(true).create(true).open("/tmp/mosaic-log.txt").unwrap();
        file.write_all(message.as_bytes()).unwrap();
        file.write_all("\n".as_bytes()).unwrap();
    }
}

impl vte::Perform for TerminalOutput {
    fn print(&mut self, c: char) {
        // apparently, building TerminalCharacter like this without a "new" method
        // is a little faster
        let terminal_character = TerminalCharacter {
            character: c,
            styles: CharacterStyles {
                foreground: self.pending_foreground_code,
                background: self.pending_background_code,
                bold: self.pending_bold_code,
                dim: self.pending_dim_code,
                italic: self.pending_italic_code,
                underline: self.pending_underline_code,
                slow_blink: self.pending_slow_blink_code,
                fast_blink: self.pending_fast_blink_code,
                reverse: self.pending_reverse_code,
                hidden: self.pending_hidden_code,
                strike: self.pending_strike_code,
            }
        };
        self.scroll.add_character(terminal_character);
    }

    fn execute(&mut self, byte: u8) {
        if byte == 13 { // 0d, carriage return
            self.move_to_beginning_of_line();
        } else if byte == 08 { // backspace
            self.move_cursor_backwards(1);
        } else if byte == 10 { // 0a, newline
            self.add_newline();
        }
    }

    fn hook(&mut self, params: &[i64], intermediates: &[u8], ignore: bool, c: char) {
        // TBD
    }

    fn put(&mut self, byte: u8) {
        // TBD
    }

    fn unhook(&mut self) {
        // TBD
    }

    fn osc_dispatch(&mut self, params: &[&[u8]], bell_terminated: bool) {
        // TBD
    }

    fn csi_dispatch(&mut self, params: &[i64], intermediates: &[u8], ignore: bool, c: char) {
        if c == 'm' {
            if params.is_empty() || params[0] == 0 {
                // reset all
                self.pending_foreground_code = Some(AnsiCode::Reset);
                self.pending_background_code = Some(AnsiCode::Reset);
                self.pending_bold_code = Some(AnsiCode::Reset);
                self.pending_dim_code = Some(AnsiCode::Reset);
                self.pending_italic_code = Some(AnsiCode::Reset);
                self.pending_underline_code = Some(AnsiCode::Reset);
                self.pending_slow_blink_code = Some(AnsiCode::Reset);
                self.pending_fast_blink_code = Some(AnsiCode::Reset);
                self.pending_reverse_code = Some(AnsiCode::Reset);
                self.pending_hidden_code = Some(AnsiCode::Reset);
                self.pending_strike_code = Some(AnsiCode::Reset);
            } else if params[0] == 39 {
                self.pending_foreground_code = Some(AnsiCode::Reset);
            } else if params[0] == 49 {
                self.pending_background_code = Some(AnsiCode::Reset);
            } else if params[0] == 21 {
                // reset bold
                self.pending_bold_code = Some(AnsiCode::Reset);
            } else if params[0] == 22 {
                // reset bold and dim
                self.pending_bold_code = Some(AnsiCode::Reset);
                self.pending_dim_code = Some(AnsiCode::Reset);
            } else if params[0] == 23 {
                // reset italic
                self.pending_italic_code = Some(AnsiCode::Reset);
            } else if params[0] == 24 {
                // reset underline
                self.pending_underline_code = Some(AnsiCode::Reset);
            } else if params[0] == 25 {
                // reset blink
                self.pending_slow_blink_code = Some(AnsiCode::Reset);
                self.pending_fast_blink_code = Some(AnsiCode::Reset);
            } else if params[0] == 27 {
                // reset reverse
                self.pending_reverse_code = Some(AnsiCode::Reset);
            } else if params[0] == 28 {
                // reset hidden
                self.pending_hidden_code = Some(AnsiCode::Reset);
            } else if params[0] == 29 {
                // reset strike
                self.pending_strike_code = Some(AnsiCode::Reset);
            } else if params[0] == 38 {
                match (params.get(1), params.get(2)) {
                    (Some(param1), Some(param2)) => {
                        self.pending_foreground_code = Some(AnsiCode::Code((Some(*param1 as u16), Some(*param2 as u16))));
                    },
                    (Some(param1), None) => {
                        self.pending_foreground_code = Some(AnsiCode::Code((Some(*param1 as u16), None)));
                    }
                    (_, _) => {
                        self.pending_foreground_code = Some(AnsiCode::Code((None, None)));
                    }
                };
            } else if params[0] == 48 {
                match (params.get(1), params.get(2)) {
                    (Some(param1), Some(param2)) => {
                        self.pending_background_code = Some(AnsiCode::Code((Some(*param1 as u16), Some(*param2 as u16))));
                    },
                    (Some(param1), None) => {
                        self.pending_background_code = Some(AnsiCode::Code((Some(*param1 as u16), None)));
                    }
                    (_, _) => {
                        self.pending_background_code = Some(AnsiCode::Code((None, None)));
                    }
                };
            } else if params[0] == 1 {
                // bold
                match (params.get(1), params.get(2)) {
                    (Some(param1), Some(param2)) => {
                        self.pending_bold_code = Some(AnsiCode::Code((Some(*param1 as u16), Some(*param2 as u16))));
                    },
                    (Some(param1), None) => {
                        self.pending_bold_code = Some(AnsiCode::Code((Some(*param1 as u16), None)));
                    }
                    (_, _) => {
                        self.pending_bold_code = Some(AnsiCode::Code((None, None)));
                    }
                };
            } else if params[0] == 2 {
                // dim
                match (params.get(1), params.get(2)) {
                    (Some(param1), Some(param2)) => {
                        self.pending_dim_code = Some(AnsiCode::Code((Some(*param1 as u16), Some(*param2 as u16))));
                    },
                    (Some(param1), None) => {
                        self.pending_dim_code = Some(AnsiCode::Code((Some(*param1 as u16), None)));
                    }
                    (_, _) => {
                        self.pending_dim_code = Some(AnsiCode::Code((None, None)));
                    }
                };
            } else if params[0] == 3 {
                // italic
                match (params.get(1), params.get(2)) {
                    (Some(param1), Some(param2)) => {
                        self.pending_italic_code = Some(AnsiCode::Code((Some(*param1 as u16), Some(*param2 as u16))));
                    },
                    (Some(param1), None) => {
                        self.pending_italic_code = Some(AnsiCode::Code((Some(*param1 as u16), None)));
                    }
                    (_, _) => {
                        self.pending_italic_code = Some(AnsiCode::Code((None, None)));
                    }
                };
            } else if params[0] == 4 {
                // underline
                match (params.get(1), params.get(2)) {
                    (Some(param1), Some(param2)) => {
                        self.pending_underline_code = Some(AnsiCode::Code((Some(*param1 as u16), Some(*param2 as u16))));
                    },
                    (Some(param1), None) => {
                        self.pending_underline_code = Some(AnsiCode::Code((Some(*param1 as u16), None)));
                    }
                    (_, _) => {
                        self.pending_underline_code = Some(AnsiCode::Code((None, None)));
                    }
                };
            } else if params[0] == 5 {
                // blink slow
                match (params.get(1), params.get(2)) {
                    (Some(param1), Some(param2)) => {
                        self.pending_slow_blink_code = Some(AnsiCode::Code((Some(*param1 as u16), Some(*param2 as u16))));
                    },
                    (Some(param1), None) => {
                        self.pending_slow_blink_code = Some(AnsiCode::Code((Some(*param1 as u16), None)));
                    }
                    (_, _) => {
                        self.pending_slow_blink_code = Some(AnsiCode::Code((None, None)));
                    }
                };
            } else if params[0] == 6 {
                // blink fast
                match (params.get(1), params.get(2)) {
                    (Some(param1), Some(param2)) => {
                        self.pending_fast_blink_code = Some(AnsiCode::Code((Some(*param1 as u16), Some(*param2 as u16))));
                    },
                    (Some(param1), None) => {
                        self.pending_fast_blink_code = Some(AnsiCode::Code((Some(*param1 as u16), None)));
                    }
                    (_, _) => {
                        self.pending_fast_blink_code = Some(AnsiCode::Code((None, None)));
                    }
                };
            } else if params[0] == 7 {
                // reverse
                match (params.get(1), params.get(2)) {
                    (Some(param1), Some(param2)) => {
                        self.pending_reverse_code = Some(AnsiCode::Code((Some(*param1 as u16), Some(*param2 as u16))));
                    },
                    (Some(param1), None) => {
                        self.pending_reverse_code = Some(AnsiCode::Code((Some(*param1 as u16), None)));
                    }
                    (_, _) => {
                        self.pending_reverse_code = Some(AnsiCode::Code((None, None)));
                    }
                };
            } else if params[0] == 8 {
                // hidden
                match (params.get(1), params.get(2)) {
                    (Some(param1), Some(param2)) => {
                        self.pending_hidden_code = Some(AnsiCode::Code((Some(*param1 as u16), Some(*param2 as u16))));
                    },
                    (Some(param1), None) => {
                        self.pending_hidden_code = Some(AnsiCode::Code((Some(*param1 as u16), None)));
                    }
                    (_, _) => {
                        self.pending_hidden_code = Some(AnsiCode::Code((None, None)));
                    }
                };
            } else if params[0] == 9 {
                // strike
                match (params.get(1), params.get(2)) {
                    (Some(param1), Some(param2)) => {
                        self.pending_strike_code = Some(AnsiCode::Code((Some(*param1 as u16), Some(*param2 as u16))));
                    },
                    (Some(param1), None) => {
                        self.pending_strike_code = Some(AnsiCode::Code((Some(*param1 as u16), None)));
                    }
                    (_, _) => {
                        self.pending_strike_code = Some(AnsiCode::Code((None, None)));
                    }
                };
            } else if params[0] == 30 {
                self.pending_foreground_code = Some(AnsiCode::NamedColor(NamedColor::Black));
            } else if params[0] == 31 {
                self.pending_foreground_code = Some(AnsiCode::NamedColor(NamedColor::Red));
            } else if params[0] == 32 {
                self.pending_foreground_code = Some(AnsiCode::NamedColor(NamedColor::Green));
            } else if params[0] == 33 {
                self.pending_foreground_code = Some(AnsiCode::NamedColor(NamedColor::Yellow));
            } else if params[0] == 34 {
                self.pending_foreground_code = Some(AnsiCode::NamedColor(NamedColor::Blue));
            } else if params[0] == 35 {
                self.pending_foreground_code = Some(AnsiCode::NamedColor(NamedColor::Magenta));
            } else if params[0] == 36 {
                self.pending_foreground_code = Some(AnsiCode::NamedColor(NamedColor::Cyan));
            } else if params[0] == 37 {
                self.pending_foreground_code = Some(AnsiCode::NamedColor(NamedColor::White));
            } else if params[0] == 40 {
                self.pending_background_code = Some(AnsiCode::NamedColor(NamedColor::Black));
            } else if params[0] == 41 {
                self.pending_background_code = Some(AnsiCode::NamedColor(NamedColor::Red));
            } else if params[0] == 42 {
                self.pending_background_code = Some(AnsiCode::NamedColor(NamedColor::Green));
            } else if params[0] == 43 {
                self.pending_background_code = Some(AnsiCode::NamedColor(NamedColor::Yellow));
            } else if params[0] == 44 {
                self.pending_background_code = Some(AnsiCode::NamedColor(NamedColor::Blue));
            } else if params[0] == 45 {
                self.pending_background_code = Some(AnsiCode::NamedColor(NamedColor::Magenta));
            } else if params[0] == 46 {
                self.pending_background_code = Some(AnsiCode::NamedColor(NamedColor::Cyan));
            } else if params[0] == 47 {
                self.pending_background_code = Some(AnsiCode::NamedColor(NamedColor::White));
            } else {
                debug_log_to_file(format!("unhandled csi m code {:?}", params), self.pid);
            }
        } else if c == 'C' { // move cursor forward
            let move_by = params[0] as usize;
            self.scroll.move_cursor_forward(move_by);
        } else if c == 'K' { // clear line (0 => right, 1 => left, 2 => all)
            if params[0] == 0 {
                self.scroll.clear_canonical_line_right_of_cursor();
            }
            // TODO: implement 1 and 2
        } else if c == 'J' { // clear all (0 => below, 1 => above, 2 => all, 3 => saved)
            if params[0] == 0 {
                self.scroll.clear_all_after_cursor();
            } else if params[0] == 2 {
                self.scroll.clear_all();
            }
            // TODO: implement 1
        } else if c == 'H' { // goto row/col
            let (row, col) = if params.len() == 1 {
                (params[0] as usize, 0) // TODO: is this always correct ?
            } else {
                (params[0] as usize - 1, params[1] as usize - 1) // we subtract 1 here because this csi is 1 indexed and we index from 0
            };
            self.scroll.move_cursor_to(row, col);
        } else if c == 'A' { // move cursor up until edge of screen
            let move_up_count = if params[0] == 0 { 1 } else { params[0] };
            self.scroll.move_cursor_up(move_up_count as usize);
        } else if c == 'D' {
            let move_back_count = if params[0] == 0 { 1 } else { params[0] as usize };
            self.scroll.move_cursor_back(move_back_count);
        } else if c == 'l' {
            // TBD
        } else if c == 'h' {
            // TBD
        } else if c == 'r' {
            if params.len() > 1 {
                let top_line_index = params[0] as usize;
                let bottom_line_index = params[1] as usize;
                self.scroll.set_scroll_region(top_line_index, bottom_line_index);
            } else {
                self.scroll.clear_scroll_region();
            }
        } else if c == 't' {
            // TBD - title?
        } else if c == 'n' {
            // TBD - device status report
        } else if c == 'c' {
            // TBD - identify terminal
        } else if c == 'M' {
            // delete lines if currently inside scroll region
            let line_count_to_delete = if params[0] == 0 { 1 } else { params[0] as usize };
            self.scroll.delete_lines_in_scroll_region(line_count_to_delete);
        } else if c == 'L' {
            // insert blank lines if inside scroll region
<<<<<<< HEAD
            let line_count_to_add = if params[0] == 0 { 1 } else { params[0] as usize };
            self.scroll.add_empty_lines_in_scroll_region(line_count_to_add);
=======
            if let Some(scroll_region) = self.scroll_region {
                let line_count_to_add = if params[0] == 0 { 1 } else { params[0] as usize };
                let mut grid = Grid::new(&self.characters, &self.newline_indices, self.display_cols as usize, self.display_rows as usize);
                let position_of_current_line = self.canonical_line_position_of(self.cursor_position);
                grid.add_empty_lines(position_of_current_line, line_count_to_add as usize);
                grid.delete_lines(scroll_region.1, line_count_to_add);
                let (characters, newline_indices) = grid.serialize();
                self.characters = characters;
                self.newline_indices = newline_indices;
                self.reflow_lines();
            }
        } else if c == 'q' || c == 'd' || c == 'X' || c == 'G' {
            // ignore for now to run on mac
>>>>>>> 81ba6c3c
        } else {
            println!("unhandled csi: {:?}->{:?}", c, params);
            panic!("aaa!!!");
        }
    }

    fn esc_dispatch(&mut self, intermediates: &[u8], ignore: bool, byte: u8) {
        // TBD
    }
}<|MERGE_RESOLUTION|>--- conflicted
+++ resolved
@@ -1530,27 +1530,12 @@
             self.scroll.delete_lines_in_scroll_region(line_count_to_delete);
         } else if c == 'L' {
             // insert blank lines if inside scroll region
-<<<<<<< HEAD
             let line_count_to_add = if params[0] == 0 { 1 } else { params[0] as usize };
             self.scroll.add_empty_lines_in_scroll_region(line_count_to_add);
-=======
-            if let Some(scroll_region) = self.scroll_region {
-                let line_count_to_add = if params[0] == 0 { 1 } else { params[0] as usize };
-                let mut grid = Grid::new(&self.characters, &self.newline_indices, self.display_cols as usize, self.display_rows as usize);
-                let position_of_current_line = self.canonical_line_position_of(self.cursor_position);
-                grid.add_empty_lines(position_of_current_line, line_count_to_add as usize);
-                grid.delete_lines(scroll_region.1, line_count_to_add);
-                let (characters, newline_indices) = grid.serialize();
-                self.characters = characters;
-                self.newline_indices = newline_indices;
-                self.reflow_lines();
-            }
         } else if c == 'q' || c == 'd' || c == 'X' || c == 'G' {
             // ignore for now to run on mac
->>>>>>> 81ba6c3c
         } else {
-            println!("unhandled csi: {:?}->{:?}", c, params);
-            panic!("aaa!!!");
+            panic!("unhandled csi: {:?}->{:?}", c, params);
         }
     }
 
