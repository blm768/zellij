--- conflicted
+++ resolved
@@ -5,11 +5,7 @@
 use std::str;
 use std::sync::mpsc::Receiver;
 
-<<<<<<< HEAD
-use super::{AppInstruction, Palette, SenderWithContext, input::handler::InputMode};
-=======
 use super::{AppInstruction, SenderWithContext};
->>>>>>> d818661c
 use crate::os_input_output::OsApi;
 use crate::panes::PositionAndSize;
 use crate::pty_bus::{PtyInstruction, VteEvent};
@@ -17,7 +13,7 @@
 use crate::{errors::ErrorContext, wasm_vm::PluginInstruction};
 use crate::{layout::Layout, panes::PaneId};
 
-use zellij_tile::data::{Event, InputMode, TabInfo};
+use zellij_tile::data::{Event, InputMode, Palette, TabInfo};
 
 /// Instructions that can be sent to the [`Screen`].
 #[derive(Debug, Clone)]
@@ -79,7 +75,7 @@
     /// The [`OsApi`] this [`Screen`] uses.
     os_api: Box<dyn OsApi>,
     input_mode: InputMode,
-    colors: Palette
+    colors: Palette,
 }
 
 impl Screen {
@@ -93,7 +89,7 @@
         os_api: Box<dyn OsApi>,
         max_panes: Option<usize>,
         input_mode: InputMode,
-        colors: Palette
+        colors: Palette,
     ) -> Self {
         Screen {
             receiver: receive_screen_instructions,
@@ -106,7 +102,7 @@
             tabs: BTreeMap::new(),
             os_api,
             input_mode,
-            colors
+            colors,
         }
     }
 
@@ -127,7 +123,7 @@
             self.max_panes,
             Some(PaneId::Terminal(pane_id)),
             self.input_mode,
-            self.colors
+            self.colors,
         );
         self.active_tab_index = Some(tab_index);
         self.tabs.insert(tab_index, tab);
@@ -270,7 +266,7 @@
             self.max_panes,
             None,
             self.input_mode,
-            self.colors
+            self.colors,
         );
         tab.apply_layout(layout, new_pids);
         self.active_tab_index = Some(tab_index);
