--- conflicted
+++ resolved
@@ -1,5 +1,5 @@
-use crate::common::colors;
 use crate::tab::Pane;
+use crate::utils::shared::colors;
 use ansi_term::Colour::RGB;
 use std::collections::HashMap;
 use zellij_tile::data::{InputMode, Palette};
@@ -19,16 +19,13 @@
     pub const CROSS: &str = "┼";
 }
 
-<<<<<<< HEAD
-=======
-pub mod colors {
-    use ansi_term::Colour::{self, Fixed};
-    pub const GREEN: Colour = Fixed(154);
-    pub const GRAY: Colour = Fixed(238);
-    pub const ORANGE: Colour = Fixed(166);
-}
-
->>>>>>> 65c75ebb
+// pub mod colors {
+//     use ansi_term::Colour::{self, Fixed};
+//     pub const GREEN: Colour = Fixed(154);
+//     pub const GRAY: Colour = Fixed(238);
+//     pub const ORANGE: Colour = Fixed(166);
+// }
+
 pub type BoundaryType = &'static str; // easy way to refer to boundary_type above
 
 #[derive(Clone, Copy, Debug)]
@@ -774,13 +771,8 @@
     pub fn add_rect(&mut self, rect: &dyn Pane, input_mode: InputMode, palette: Option<Palette>) {
         let color = match palette.is_some() {
             true => match input_mode {
-<<<<<<< HEAD
                 InputMode::Normal | InputMode::Locked => Some(palette.unwrap().green),
                 _ => Some(palette.unwrap().white),
-=======
-                InputMode::Normal | InputMode::Locked => Some(colors::GREEN),
-                _ => Some(colors::ORANGE),
->>>>>>> 65c75ebb
             },
             false => None,
         };
